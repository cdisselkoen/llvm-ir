--- conflicted
+++ resolved
@@ -20,12 +20,8 @@
 llvm-sys-130 = { package = "llvm-sys", version = "130.0.0", optional = true }
 llvm-sys-140 = { package = "llvm-sys", version = "140.0.0", optional = true }
 llvm-sys-150 = { package = "llvm-sys", version = "150.1.0", optional = true }
-<<<<<<< HEAD
 llvm-sys-160 = { package = "llvm-sys", version = "160.1.2", optional = true }
-either = "1.6"
-=======
 either = "1.9"
->>>>>>> 484cac1b
 log = "0.4"
 
 [dev-dependencies]
@@ -107,6 +103,7 @@
 llvm-13-dynamic = ["llvm-13", "llvm-sys-130/prefer-dynamic"]
 llvm-14-dynamic = ["llvm-14", "llvm-sys-140/prefer-dynamic"]
 llvm-15-dynamic = ["llvm-15", "llvm-sys-150/prefer-dynamic"]
+llvm-16-dynamic = ["llvm-16", "llvm-sys-160/prefer-dynamic"]
 
 [package.metadata.docs.rs]
 # Generate docs.rs documentation with the llvm-10 feature
